--- conflicted
+++ resolved
@@ -564,11 +564,11 @@
                             until = [kwargs]
                         elif not isinstance(until, list):
                             raise ValueError(
-                                f"Expected `generation_kwargs['until']` to be of type Union[str,list] but got {until}"
+                                f"Expected `kwargs['until']` to be of type Union[str,list] but got {until}"
                             )
                 else:
                     raise ValueError(
-                        f"Expected `generation_kwargs` to be of type `dict` but got {kwargs}"
+                        f"Expected `kwargs` to be of type `dict` but got {kwargs}"
                     )
                 if not until:
                     until = [self.tok_decode(self.eot_token_id)]
@@ -587,7 +587,6 @@
                     # max len for inputs = encoder's whole max_length
                     max_ctx_len = self.max_length
 
-<<<<<<< HEAD
                 # encode, pad, and truncate contexts for this batch
                 context_enc, attn_masks = self.tok_batch_encode(
                     contexts, left_truncate_len=max_ctx_len
@@ -602,25 +601,6 @@
                     max_length=context_enc.shape[1] + max_gen_toks,
                     stop=primary_until,
                     **kwargs,
-=======
-        for context, gen_kwargs in tqdm(
-            re_ord.get_reordered(), disable=(self.rank != 0)
-        ):
-            until = None
-            if isinstance(gen_kwargs, dict):
-                kwargs = copy.deepcopy(gen_kwargs)  # edge case for repeats > 1
-                if "until" in kwargs.keys():
-                    until = kwargs.pop("until")
-                    if isinstance(until, str):
-                        until = [kwargs]
-                    elif not isinstance(until, list):
-                        raise ValueError(
-                            f"Expected `kwargs['until']` to be of type Union[str,list] but got {until}"
-                        )
-            else:
-                raise ValueError(
-                    f"Expected `kwargs` to be of type `dict` but got {kwargs}"
->>>>>>> 4e0d0e3a
                 )
 
                 cont_toks_list = cont.tolist()
