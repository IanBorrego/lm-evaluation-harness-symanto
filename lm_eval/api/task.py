import abc
from dataclasses import dataclass, field, asdict

import re
import ast
import yaml
import evaluate
import random
import itertools
import functools
from tqdm import tqdm

import datasets
import numpy as np

from typing import Union, List, Any, Tuple, Literal
from collections.abc import Callable

from lm_eval import utils
from lm_eval.api import samplers
from lm_eval.api.instance import Instance
from lm_eval.api.filter import FilterEnsemble

from lm_eval.logger import eval_logger
from lm_eval.prompts import get_prompt
from lm_eval.filters import build_filter_ensemble
from lm_eval.api.metrics import (
    mean,
    weighted_perplexity,
    bits_per_byte,
    metric_max_over_ground_truths,
)
from lm_eval.api.registry import (
    get_metric,
    get_aggregation,
    get_default_aggregation,
    is_higher_better,
    DEFAULT_METRIC_REGISTRY,
    OUTPUT_TYPE_REGISTRY,
    AGGREGATION_REGISTRY,
)

ALL_OUTPUT_TYPES = [
    "loglikelihood",
    "multiple_choice",
    "loglikelihood_rolling",
    "greedy_until",
]


@dataclass
class TaskConfig(dict):
    # task naming/registry
    task: str = None
    group: Union[str, list] = None
    # HF dataset options.
    # which dataset to use,
    # and what splits for what purpose
    dataset_path: str = None
    dataset_name: str = None
    dataset_kwargs: dict = None
    training_split: str = None
    validation_split: str = None
    test_split: str = None
    fewshot_split: str = None  # TODO: assert that this not None if num_fewshot > 0. (?) assert if this is same split as one evaling (?)
    # formatting / prompting options.
    # see docs/advanced_task_guide.md for more info
    process_docs: Callable = None
    doc_to_text: Union[Callable, str] = None
    doc_to_target: Union[Callable, str] = None
    doc_to_choice: Union[Callable, str, dict, list] = None
    gold_alias: Union[Callable, str] = None
    process_results: Union[Callable, str] = None
    use_prompt: str = None
    description: str = ""
    target_delimiter: str = " "
    fewshot_delimiter: str = "\n\n"
    # runtime configuration options
    num_fewshot: int = 0
    # scoring options
    metric_list: list = None
    output_type: str = "greedy_until"
    generation_kwargs: dict = None
    repeats: int = 1
    filter_list: Union[str, list] = None
    should_decontaminate: bool = False
    doc_to_decontamination_query: str = None

    metadata: str = None  # by default, not used in the code. allows for users to pass arbitrary info to tasks

    def __post_init__(self) -> None:
        if "." in self.dataset_path:
            import inspect
            from importlib import import_module

            self.dataset_path = inspect.getfile(import_module(self.dataset_path))

        if self.generation_kwargs is not None:
            if self.output_type != "greedy_until":
                eval_logger.warning(
                    "passed `generation_kwargs`, but not using `output_type: greedy_until`!"
                )
                assert self.output_type != "greedy_until"

            if "temperature" in self.generation_kwargs:
                self.generation_kwargs["temperature"] = float(
                    self.generation_kwargs["temperature"]
                )

            if "until" not in self.generation_kwargs:
                self.generation_kwargs["until"] = [self.fewshot_delimiter]
        else:
            if self.output_type == "greedy_until":
                # ensure that we greedily generate in absence of explicit arguments otherwise
                self.generation_kwargs = {
                    "until": None
                    if self.fewshot_delimiter is None
                    else [self.fewshot_delimiter],
                    "do_sample": False,
                    "temperature": 0.0,
                }

        # TODO: how to make TaskConfigs be de- and re-serializable, even when using the !function constructor?

    def __getitem__(self, item):
        return getattr(self, item)

    def __setitem__(self, item, value):
        return setattr(self, item, value)

    def to_dict(self):
        """dumps the current config as a dictionary object, as a printable format.
        null fields will not be printed.
        Used for dumping results alongside full task configuration

        :return: dict
            A printable dictionary version of the TaskConfig object.

        # TODO: should any default value in the TaskConfig not be printed?
        """
        cfg_dict = asdict(self)
        # remove values that are `None`
        for k, v in list(cfg_dict.items()):
            if v is None:
                cfg_dict.pop(k)
            elif isinstance(v, Callable):
                # TODO: this should handle Promptsource template objects as a separate case?
                cfg_dict[k] = str(v)
        return cfg_dict


class Task(abc.ABC):
    """A task represents an entire benchmark including its dataset, problems,
    answers, and evaluation methods. See BoolQ for a simple example implementation

    A `doc` can be any python object which represents one instance of evaluation.
    This is usually a dictionary e.g.
        {"question": ..., "answer": ...} or
        {"question": ..., question, answer)
    """

    VERSION = None

    # The name of the `Task` benchmark as denoted in the HuggingFace datasets Hub
    # or a path to a custom `datasets` loading script.
    DATASET_PATH: str = None

    # The name of a subset within `DATASET_PATH`.
    DATASET_NAME: str = None

    OUTPUT_TYPE: str = None

    def __init__(
        self,
        data_dir=None,
        cache_dir=None,
        download_mode=None,
        config=None,
    ) -> None:
        """
        :param data_dir: str
            Stores the path to a local folder containing the `Task`'s data files.
            Use this to specify the path to manually downloaded data (usually when
            the dataset is not publicly accessible).
        :param cache_dir: str
            The directory to read/write the `Task` dataset. This follows the
            HuggingFace `datasets` API with the default cache directory located at:
                `~/.cache/huggingface/datasets`
            NOTE: You can change the cache location globally for a given process
            to another directory:
                `export HF_DATASETS_CACHE="/path/to/another/directory"`
        :param download_mode: datasets.DownloadMode
            How to treat pre-existing `Task` downloads and data.
            - `datasets.DownloadMode.REUSE_DATASET_IF_EXISTS`
                Reuse download and reuse dataset.
            - `datasets.DownloadMode.REUSE_CACHE_IF_EXISTS`
                Reuse download with fresh dataset.
            - `datasets.DownloadMode.FORCE_REDOWNLOAD`
                Fresh download and fresh dataset.
        """
        self.download(data_dir, cache_dir, download_mode)
        self._training_docs = None
        self._fewshot_docs = None
        self._instances = None

        self._config = TaskConfig(**config) if config else TaskConfig()

        if not hasattr(self, "_filters"):
            self._filters = []
            for name, components in self._config.get(
                "filters", [["none", [["take_first", None]]]]
            ):
                filter_pipeline = build_filter_ensemble(name, components)
                self._filters.append(filter_pipeline)

        self.sampler = samplers.Sampler(
            list(self.fewshot_docs()), self, rnd=random.Random(1234)
        )

    def download(self, data_dir=None, cache_dir=None, download_mode=None) -> None:
        """Downloads and returns the task dataset.
        Override this method to download the dataset from a custom API.

        :param data_dir: str
            Stores the path to a local folder containing the `Task`'s data files.
            Use this to specify the path to manually downloaded data (usually when
            the dataset is not publicly accessible).
        :param cache_dir: str
            The directory to read/write the `Task` dataset. This follows the
            HuggingFace `datasets` API with the default cache directory located at:
                `~/.cache/huggingface/datasets`
            NOTE: You can change the cache location globally for a given process
            by setting the shell environment variable, `HF_DATASETS_CACHE`,
            to another directory:
                `export HF_DATASETS_CACHE="/path/to/another/directory"`
        :param download_mode: datasets.DownloadMode
            How to treat pre-existing `Task` downloads and data.
            - `datasets.DownloadMode.REUSE_DATASET_IF_EXISTS`
                Reuse download and reuse dataset.
            - `datasets.DownloadMode.REUSE_CACHE_IF_EXISTS`
                Reuse download with fresh dataset.
            - `datasets.DownloadMode.FORCE_REDOWNLOAD`
                Fresh download and fresh dataset.
        """
        self.dataset = datasets.load_dataset(
            path=self.DATASET_PATH,
            name=self.DATASET_NAME,
            data_dir=data_dir,
            cache_dir=cache_dir,
            download_mode=download_mode,
        )

    @property
    def config(self):
        """Returns the TaskConfig associated with this class."""
        return self._config

    @abc.abstractmethod
    def has_training_docs(self):
        """Whether the task has a training set"""
        pass

    @abc.abstractmethod
    def has_validation_docs(self):
        """Whether the task has a validation set"""
        pass

    @abc.abstractmethod
    def has_test_docs(self):
        """Whether the task has a test set"""
        pass

    def training_docs(self):
        """
        :return: Iterable[obj]
            A iterable of any object, that doc_to_text can handle
        """
        return []

    def validation_docs(self):
        """
        :return: Iterable[obj]
            A iterable of any object, that doc_to_text can handle
        """
        return []

    def test_docs(self):
        """
        :return: Iterable[obj]
            A iterable of any object, that doc_to_text can handle
        """
        return []

    def fewshot_docs(self):
        """
        :return: Iterable[obj]
            A iterable of any object, that doc_to_text can handle
        """
        if self.has_training_docs():
            return self.training_docs()
        elif self.has_validation_docs():
            return self.validation_docs()
        else:
            eval_logger.warning(
                "has_training_docs and has_validation_docs are False"
                ", using test_docs as fewshot_docs but this is not recommended."
            )
            return self.test_docs()

    def _process_doc(self, doc):
        """
        Override this to process (detokenize, strip, replace, etc.) individual
        documents. This can be used in a map over documents of a data split.
        E.g. `map(self._process_doc, self.dataset["validation"])`

        :return: dict
            The processed version of the specified `doc`.
        """
        return doc

    @property
    def instances(self):
        """After calling `task.build_all_requests()`, tasks
        maintain a list of the dataset instances which will be evaluated.
        """
        return self._instances

    def fewshot_examples(self, k, rnd):
        if self._training_docs is None:
            self._training_docs = list(self.training_docs())

        return rnd.sample(self._training_docs, k)

    def doc_to_decontamination_query(self, doc) -> None:
        print(
            "Override doc_to_decontamination_query with document specific decontamination query."
        )
        assert False

    @abc.abstractmethod
    def doc_to_text(self, doc):
        pass

    @abc.abstractmethod
    def doc_to_target(self, doc):
        pass

    def build_all_requests(self, limit=None, rank=None, world_size=None) -> None:
        """Build a set of Instances for a task, and store them in task.instances"""
        if self.has_test_docs():
            docs = self.test_docs()
        elif self.has_validation_docs():
            docs = self.validation_docs()
        else:
            assert (
                False
            ), f"Task dataset (path={self.DATASET_PATH}, name={self.DATASET_NAME}) must have valid or test docs!"

        eval_logger.info(
            f"Building contexts for task '{self.config.task}' on rank {rank}..."
        )

        instances = []
        for doc_id, doc in utils.create_iterator(
            enumerate(docs), rank, world_size, limit
        ):
            # sample fewshot context #TODO: need to offset doc_id by rank now!
            fewshot_ctx = self.fewshot_context(
                doc,
                self.config.num_fewshot,
            )

            # TODO: we should override self.config.repeats if doing greedy gen so users don't waste time+compute
            inst = self.construct_requests(
                doc=doc,
                ctx=fewshot_ctx,
                metadata=(self.config["task"], doc_id, self.config.repeats),
            )

            if not isinstance(inst, list):
                inst = [inst]

            instances.extend(inst)

        self._instances = instances
        assert len(self._instances) != 0, "task.build_requests() did not find any docs!"

    @abc.abstractmethod
    def construct_requests(self, doc, ctx, **kwargs):
        """Uses RequestFactory to construct Requests and returns an iterable of
        Requests which will be sent to the LM.

        :param doc:
            The document as returned from training_docs, validation_docs, or test_docs.
        :param ctx: str
            The context string, generated by fewshot_context. This includes the natural
            language description, as well as the few shot examples, and the question
            part of the document for `doc`.
        :param doc_idx: int
            The index of a document within `self.test_docs()` or `self.validation_docs()`,
            whichever is the main split used.
        :param repeats: int
        TODO: update this docstring
            The number of times each instance in a dataset is inferred on. Defaults to 1,
            can be increased for techniques like majority voting.
        """
        pass

    @abc.abstractmethod
    def process_results(self, doc, results):
        """Take a single document and the LM results and evaluates, returning a
        dict where keys are the names of submetrics and values are the values of
        the metric for that one document

        :param doc:
            The document as returned from training_docs, validation_docs, or test_docs.
        :param results:
            The results of the requests created in construct_requests.
        """
        pass

    @abc.abstractmethod
    def aggregation(self):
        """
        :returns: {str: [metric_score] -> float}
            A dictionary where keys are the names of submetrics and values are
            functions that aggregate a list of metric scores
        """
        pass

    @abc.abstractmethod
    def higher_is_better(self):
        """
        :returns: {str: bool}
            A dictionary where keys are the names of submetrics and values are
            whether a higher value of the submetric is better
        """
        pass

    @classmethod
    def count_bytes(cls, doc):
        """Used for byte-level perplexity metrics in rolling loglikelihood"""
        return len(doc.encode("utf-8"))

    @classmethod
    def count_words(cls, doc):
        """Downstream loglikelihood_rolling perplexity tasks with custom word boundaries should override this!"""
        return len(re.split(r"\s+", doc))

    @utils.positional_deprecated
    def fewshot_context(self, doc, num_fewshot):
        """Returns a fewshot context string that is made up of a prepended description
        (if provided), the `num_fewshot` number of examples, and an appended prompt example.

        :param doc: str
            The document as returned from training_docs, validation_docs, or test_docs.
        :param num_fewshot: int
            The number of fewshot examples to provide in the returned context string.
        :returns: str
            The fewshot context.
        """

        if num_fewshot == 0:
            # always prepend the (possibly empty) task description
            labeled_examples = self.config.description
        else:
            labeled_examples = self.config.description + self.sampler.get_context(
                doc, num_fewshot
            )

        example = self.doc_to_text(doc)
        if type(example) == str:
            return labeled_examples + example
        elif type(example) == list:
            return [labeled_examples + ex for ex in example]
        elif type(example) == int:
            if self.config.doc_to_choice is not None:
                choices = self.doc_to_choice(doc)
                return labeled_examples + choices[example]
            else:
                return labeled_examples + str(example)

    def apply_filters(self):
        if hasattr(self, "_filters"):
            for f in self._filters:
                f.apply(self._instances)
        else:
            eval_logger.warning("No filter defined, passing through instances")
            return self._instances

    def dump_config(self) -> dict:
        """Returns a dictionary representing the task's config.

        :returns: str
            The fewshot context.
        """
        # TODO: this should only return the overrides applied to a non-YAML task's configuration.
        # (num_fewshot)
        return self.config.to_dict()


class ConfigurableTask(Task):
    VERSION = "Yaml"
    OUTPUT_TYPE = None
    CONFIG = None

    def __init__(
        self, data_dir=None, cache_dir=None, download_mode=None, config: dict = None
    ) -> None:  # TODO no super() call here
        # Get pre-configured attributes
        self._config = self.CONFIG

        # Use new configurations if there was no preconfiguration
        if self.config is None:
            self._config = TaskConfig(**config)
        # Overwrite configs
        else:
            if config is not None:
                self._config.__dict__.update(config)

        if self.config is None:
            raise ValueError(
                "Must pass a config to ConfigurableTask, either in cls.CONFIG or `config` kwarg"
            )

        if self.config.output_type is not None:
            assert self.config.output_type in ALL_OUTPUT_TYPES
            self.OUTPUT_TYPE = self.config.output_type

        if self.config.dataset_path is not None:
            self.DATASET_PATH = self.config.dataset_path

        if self.config.dataset_name is not None:
            self.DATASET_NAME = self.config.dataset_name

        self._metric_fn_list = {}
        self._metric_fn_kwargs = {}
        self._aggregation_list = {}
        self._higher_is_better = {}

        _metric_list = DEFAULT_METRIC_REGISTRY[self.config.output_type]
        if self.config.metric_list is None:
            # TODO: handle this in TaskConfig.__post_init__ ?
            for metric_name in _metric_list:
                self._metric_fn_list[metric_name] = get_metric(metric_name)
                self._aggregation_list[metric_name] = get_default_aggregation(
                    metric_name
                )
                self._higher_is_better[metric_name] = is_higher_better(metric_name)
        else:
            for metric_config in self.config.metric_list:
                assert "metric" in metric_config
                metric_name = metric_config["metric"]
                kwargs = {
                    key: metric_config[key]
                    for key in metric_config
                    if key not in ["metric", "aggregation", "higher_is_better"]
                }

                if self.config.process_results is not None:
                    self._metric_fn_list[metric_name] = None
                    self._metric_fn_kwargs[metric_name] = {}
                elif callable(metric_name):
                    metric_fn = metric_name.__call__
                    metric_name = metric_name.__name__
                    self._metric_fn_list[metric_name] = metric_fn
                    self._metric_fn_kwargs[metric_name] = kwargs
                else:
                    self._metric_fn_list[metric_name] = get_metric(metric_name)
                    self._metric_fn_kwargs[metric_name] = kwargs

                if "aggregation" in metric_config:
                    agg_name = metric_config["aggregation"]
                    if type(agg_name) == str:
                        self._aggregation_list[metric_name] = get_aggregation(agg_name)
                    elif callable(agg_name):
                        self._aggregation_list[metric_name] = metric_config[
                            "aggregation"
                        ]
                else:
                    INV_AGG_REGISTRY = {v: k for k, v in AGGREGATION_REGISTRY.items()}
                    metric_agg = get_default_aggregation(metric_name)
                    eval_logger.warning(
                        f"metric {metric_name} is defined, but aggregation is not. "
                        f"using default "
                        f"aggregation={INV_AGG_REGISTRY[metric_agg]}"
                    )
                    self._aggregation_list[metric_name] = metric_agg

                if "higher_is_better" in metric_config:
                    self._higher_is_better[metric_name] = metric_config[
                        "higher_is_better"
                    ]
                else:
                    eval_logger.warning(
                        f"metric {metric_name} is defined, but higher_is_better is not. "
                        f"using default "
                        f"higher_is_better={is_higher_better(metric_name)}"
                    )
                    self._higher_is_better[metric_name] = is_higher_better(metric_name)

        self.download(self.config.dataset_kwargs)
        self._training_docs = None
        self._fewshot_docs = None

        if self.config.filter_list is not None:
            self._filters = []
            for filter_config in self.config.filter_list:
                for filter_pipeline in filter_config:
                    filter_name = filter_config["name"]
                    filter_functions = filter_config["filter"]
                    components = []
                    for function in filter_functions:
                        kwargs = {
                            key: function[key] for key in function if key != "function"
                        }
                        components.append([function["function"], kwargs])
                    filter_pipeline = build_filter_ensemble(filter_name, components)
                self._filters.append(filter_pipeline)
        else:
            self._filters = [build_filter_ensemble("none", [["take_first", None]])]

        if self.config.use_prompt is not None:
            eval_logger.info(f"loading prompt {self.config.use_prompt}")
            self.prompt = get_prompt(
                self.config.use_prompt, self.DATASET_PATH, self.DATASET_NAME
            )
        else:
            self.prompt = None

        if self.fewshot_docs() is not None:
            self.sampler = samplers.Sampler(
                list(self.fewshot_docs()), self, rnd=random.Random(1234)
            )

        if self.has_test_docs():
            self.task_docs = self.test_docs()
        elif self.has_validation_docs():
            self.task_docs = self.validation_docs()
        else:
            assert (
                False
            ), f"Task dataset (path={self.DATASET_PATH}, name={self.DATASET_NAME}) must have valid or test docs!"

        # Test One Doc
        self.features = list(self.task_docs.features.keys())
        self.multiple_input = 0
        self.multiple_target = 0
        test_doc = self.task_docs[0]
        test_text = self.doc_to_text(test_doc)
        test_target = self.doc_to_target(test_doc)

        if self.config.doc_to_choice is not None:
            test_choice = self.doc_to_choice(test_doc)
            if type(test_choice) is not list:
                eval_logger.error("doc_to_choice must return list")
            else:
                num_choice = len(test_choice)

            if type(test_text) is int:
                self.multiple_input = num_choice
        else:
            test_choice = None

        if type(test_target) is list:
            self.multiple_target = len(test_target)
        else:
            if (type(test_target) is int) and (test_choice is not None):
                test_target = test_choice[test_target]
            else:
                test_target = str(test_target)

        if test_choice is not None:
            check_choices = test_choice
        else:
            check_choices = [test_target]

        for choice in check_choices:
            choice_has_whitespace = True if choice.startswith(" ") else False
            delimiter_has_whitespace = (
<<<<<<< HEAD
                True if self._config.target_delimiter.startswith(" ") else False
=======
                True if " " in self.config.target_delimiter else False
>>>>>>> 6ba2a2b0
            )

            if delimiter_has_whitespace and choice_has_whitespace:
                eval_logger.warning(
                    f'Both target_delimiter and target choice: "{choice}" have whitespace'
                )
            elif (not delimiter_has_whitespace) and (not choice_has_whitespace):
                eval_logger.warning(
                    f'Both target_delimiter and target choice: "{choice}" does not have whitespace, ignore if the language you are evaluating on does not require/use whitespace'
                )

    def download(self, dataset_kwargs=None) -> None:
        self.dataset = datasets.load_dataset(
            path=self.DATASET_PATH,
            name=self.DATASET_NAME,
            **dataset_kwargs if dataset_kwargs is not None else {},
        )

    def has_training_docs(self) -> bool:
        if self.config.training_split is not None:
            return True
        else:
            return False

    def has_validation_docs(self) -> bool:
        if self.config.validation_split is not None:
            return True
        else:
            return False

    def has_test_docs(self) -> bool:
        if self.config.test_split is not None:
            return True
        else:
            return False

    def training_docs(self) -> datasets.Dataset:
        if self.has_training_docs():
            if self.config.process_docs is not None:
                return self.config.process_docs(
                    self.dataset[self.config.training_split]
                )
            return self.dataset[self.config.training_split]

    def validation_docs(self) -> datasets.Dataset:
        if self.has_validation_docs():
            if self.config.process_docs is not None:
                return self.config.process_docs(
                    self.dataset[self.config.validation_split]
                )
            return self.dataset[self.config.validation_split]

    def test_docs(self) -> datasets.Dataset:
        if self.has_test_docs():
            if self.config.process_docs is not None:
                return self.config.process_docs(self.dataset[self.config.test_split])
            return self.dataset[self.config.test_split]

    def fewshot_docs(self):
        if self.config.fewshot_split is not None:
            return self.dataset[self.config.fewshot_split]
        else:
            if self.config.num_fewshot > 0:
                eval_logger.warning(
                    f"Task '{self.config.task}': "
                    "num_fewshot > 0 but fewshot_split is None. "
                    "using preconfigured rule."
                )
            return super().fewshot_docs()

    def apply_filters(self):

        if hasattr(self, "_filters"):
            for f in self._filters:
                f.apply(self._instances, self.task_docs)
        else:
            eval_logger.warning("No filter defined, passing through instances")
            return self._instances

    def should_decontaminate(self):
        return self.config.should_decontaminate

    def doc_to_decontamination_query(self, doc):
        if self.config.should_decontaminate:
            if self.config.doc_to_decontamination_query in self.features:
                return doc[self.config.doc_to_decontamination_query]
            else:
                return ast.literal_eval(
                    utils.apply_template(self.config.doc_to_decontamination_query, doc)
                )

    def _process_doc(self, doc):
        """
        Override this to process (detokenize, strip, replace, etc.) individual
        documents. This can be used in a map over documents of a data split.
        E.g. `map(self._process_doc, self.dataset["validation"])`

        :return: dict
            The processed version of the specified `doc`.
        """
        return doc

    def doc_to_text(self, doc):
        if self.prompt is not None:
            doc_to_text = self.prompt
        else:
            doc_to_text = self.config.doc_to_text

        if type(doc_to_text) == int:
            return doc_to_text
        elif type(doc_to_text) == str:
            if doc_to_text in self.features:
                # if self.config.doc_to_choice is not None:
                #     return self.doc_to_choice(doc)[doc[doc_to_text]]
                # else:
                return doc[doc_to_text]
            else:
                text_string = utils.apply_template(doc_to_text, doc)
                if text_string.isdigit() and self._config.doc_to_choice is not None:
                    return ast.literal_eval(text_string)
                else:
                    return text_string
        elif callable(doc_to_text):
            return doc_to_text(doc)
        # Used when applying a Promptsource template
        elif hasattr(doc_to_text, "apply"):
            applied_prompt = doc_to_text.apply(doc)
            if len(applied_prompt) == 2:
                return applied_prompt[0]
            else:
                eval_logger.warning("Applied prompt returns empty string")
                return self.config.fewshot_delimiter
        else:
            print(type(doc_to_text))
            raise TypeError

    def doc_to_target(self, doc: dict) -> Union[int, str, list]:
        if self.prompt is not None:
            doc_to_target = self.prompt
        else:
            doc_to_target = self.config.doc_to_target

        if type(doc_to_target) == int:
            return doc_to_target
        elif type(doc_to_target) == str:
            if doc_to_target in self.features:
                # if self.config.doc_to_choice is not None:
                #     return self.doc_to_choice(doc)[doc[doc_to_target]]
                # else:
                return doc[doc_to_target]
            else:
                target_string = utils.apply_template(doc_to_target, doc)
                if target_string.isdigit() and self._config.doc_to_choice is not None:
                    return ast.literal_eval(target_string)
                elif (
                    len(target_string) >= 2
                    and (target_string[0] == "[")
                    and (target_string[-1] == "]")
                ):
                    return ast.literal_eval(target_string)
                else:
                    return target_string
        elif type(doc_to_target) == list:
            return doc_to_target
        elif callable(doc_to_target):
            return doc_to_target(doc)
        # Used when applying a Promptsource template
        elif hasattr(doc_to_target, "apply"):
            applied_prompt = doc_to_target.apply(doc)
            if len(applied_prompt) == 2:
                return applied_prompt[1]
            else:
                eval_logger.warning("Applied prompt returns empty string")
                return self.config.fewshot_delimiter
        else:
            raise TypeError

    def doc_to_choice(self, doc: Any) -> List[str]:
        if self.prompt is not None:
            doc_to_choice = self.prompt
        elif self.config.doc_to_choice is None:
            eval_logger.error("doc_to_choice was called but not set in config")
        else:
            doc_to_choice = self.config.doc_to_choice

        if type(doc_to_choice) == str:
            return ast.literal_eval(utils.apply_template(doc_to_choice, doc))
        elif type(doc_to_choice) == list:
            return doc_to_choice
        elif type(doc_to_choice) == dict:
            return list(doc_to_choice.values())
        elif callable(doc_to_choice):
            return doc_to_choice(doc)
        elif hasattr(doc_to_choice, "get_answer_choices_list"):
            return doc_to_choice.get_answer_choices_list(doc)
        else:
            raise TypeError

    def gold_alias(self, doc):
        # returns a version of the gold target answer to a document,
        # which should be passed into metric for scoring as the ground truth.

        # in multiple_choice tasks, this should be castable to an int corresponding to the index
        # within the answer choices, while doc_to_target is the string version of {{answer_choices[gold]}}.
        if self.config.gold_alias is not None:
            doc_to_target = self.config.gold_alias
        else:
            return self.doc_to_target(doc)

        if type(doc_to_target) == str:
            return utils.apply_template(doc_to_target, doc)
        elif callable(doc_to_target):
            return doc_to_target(doc)
        elif hasattr(doc_to_target, "apply"):
            return doc_to_target.apply(doc)[1]
        else:
            raise TypeError

    def construct_requests(
        self, doc: dict, ctx: str, **kwargs
    ) -> Union[List[Instance], Instance]:
        if self.OUTPUT_TYPE == "loglikelihood":
            arguments = (ctx, self.doc_to_target(doc))
        elif self.OUTPUT_TYPE == "loglikelihood_rolling":
            arguments = (self.doc_to_target(doc),)
        elif self.OUTPUT_TYPE == "multiple_choice":
            choices = self.doc_to_choice(doc)
            target_delimiter = self.config.target_delimiter
            if self.multiple_input:
                # If there are multiple inputs, choices are placed in the ctx
                cont = self.doc_to_target(doc)
                arguments = [(ctx, f"{target_delimiter}{cont}") for ctx in choices]
            else:
                # Otherwise they are placed in the continuation
                arguments = [(ctx, f"{target_delimiter}{cont}") for cont in choices]

            request_list = [
                Instance(
                    request_type="loglikelihood",
                    doc=doc,
                    arguments=arg,
                    idx=i,
                    **kwargs,
                )
                for i, arg in enumerate(arguments)
            ]
            # TODO: we should raise a warning telling users this will at most ~2x runtime.
            if "acc_mutual_info" in self._metric_fn_list.keys():
                # if we are calculating multiple choice accuracy
                # using mutual information instead of raw loglikelihood as metric, need unconditional lls.

                # here mutual info refers to calculating
                # log(P(choice|ctx) / P(choice)) = log(P(choice|ctx)) - log(P(choice))
                # in other words normalizing by subtracting the unconditional logprob of each choice.
                request_list.extend(
                    [
                        Instance(
                            request_type="loglikelihood",
                            doc=doc,
                            arguments=("", "{}".format(choice)),
                            idx=i,
                            **kwargs,
                        )
                        for i, choice in enumerate(choices)
                    ]
                )
            return request_list

        elif self.OUTPUT_TYPE == "greedy_until":
            arguments = (ctx, self.config.generation_kwargs)

        return Instance(
            request_type=self.OUTPUT_TYPE, doc=doc, arguments=arguments, idx=0, **kwargs
        )

    def process_results(self, doc, results):

        if callable(self.config.process_results):
            return self.config.process_results(doc, results)

        result_dict = {}
        use_metric = list(self._metric_fn_list.keys())
        if self.OUTPUT_TYPE == "loglikelihood":
            results = results[0]
            ll, is_greedy = results
            return {
                **({"perplexity": ll} if "perplexity" in use_metric else {}),
                **({"acc": int(is_greedy)} if "acc" in use_metric else {}),
            }
        elif self.OUTPUT_TYPE == "loglikelihood_rolling":
            (loglikelihood,) = results
            _words = self.count_words(self.doc_to_target(doc))
            _bytes = self.count_bytes(self.doc_to_target(doc))
            return {
                **(
                    {"word_perplexity": (loglikelihood, _words)}
                    if "word_perplexity" in use_metric
                    else {}
                ),
                **(
                    {"byte_perplexity": (loglikelihood, _bytes)}
                    if "byte_perplexity" in use_metric
                    else {}
                ),
                **(
                    {"bits_per_byte": (loglikelihood, _bytes)}
                    if "bits_per_byte" in use_metric
                    else {}
                ),
            }
        elif self.OUTPUT_TYPE == "multiple_choice":
            lls, is_greedy = zip(*results)

            # retrieve choices in List[str] form, to compute choice lengths, etc.
            choices = self.doc_to_choice(doc)
            completion_len = np.array([float(len(i)) for i in choices])

            if (
                2 * len(choices) == len(lls)
                and "acc_mutual_info" in self._metric_fn_list.keys()
            ):
                # then we are doing mutual info.
                # this stores the "dryrun" / unconditional answer loglikelihoods
                lls_unconditional = lls[1::2]
                assert len(lls_unconditional) == len(choices)
                # and this stores our "regular" conditional loglikelihoods
                lls = lls[::2]

            pred = np.argmax(lls)
            pred_norm = np.argmax(lls / completion_len)

            if self.multiple_input:
                gold = self.doc_to_text(doc)
            else:
                gold = self.doc_to_target(doc)

            gold_index_error = False
            if type(gold) is list:
                gold = [i if i < len(choices) else -100 for i in gold]
                if -100 in gold:
                    gold_index_error = True
            else:
                if type(gold) is int:
                    gold = gold if gold < len(choices) else -100
                elif type(gold) is str:
                    gold = choices.index(gold) if gold in choices else -100

                if gold == -100:
                    gold_index_error = True

            if gold_index_error:
                eval_logger.warning(
                    f"Label index was not in within range of available choices,"
                    f"Sample:\n\n{doc}\n\n"
                )

            if self.multiple_target:
                acc = 1.0 if pred in gold else 0.0
                acc_norm = 1.0 if pred_norm in gold else 0.0
                exact_match = int(any([is_greedy[i] if i != -100 else 0 for i in gold]))
            else:
                acc = 1.0 if pred == gold else 0.0
                acc_norm = 1.0 if pred_norm == gold else 0.0
                # TODO: this gets score of 0 on arc_challenge for pythia-70m. need to test that this works properly
                exact_match = int(is_greedy[gold]) if gold != -100 else 0

            result_dict = {
                **({"acc": acc} if "acc" in use_metric else {}),
                **({"f1": (gold, pred)} if "f1" in use_metric else {}),
                **({"mcc": (gold, pred)} if "mcc" in use_metric else {}),
                **({"acc_norm": acc_norm} if "acc_norm" in use_metric else {}),
                **({"exact_match": exact_match} if "exact_match" in use_metric else {}),
            }

            if "acc_mutual_info" in use_metric:
                lls_mutual_info = [
                    ll_c - ll_u for ll_c, ll_u in zip(lls, lls_unconditional)
                ]
                acc_mutual_info = 1.0 if np.argmax(lls_mutual_info) == gold else 0.0
                result_dict["acc_mutual_info"] = acc_mutual_info

        elif self.OUTPUT_TYPE == "greedy_until":
            gold = self.doc_to_target(doc)
            if self.config.doc_to_choice is not None:
                # If you set doc_to_choice,
                # it assumes that doc_to_target returns a number.
                choices = self.doc_to_choice(doc)
                gold = choices[gold]
            else:
                gold = str(gold)

            result = results[0]
            for metric in self._metric_fn_list.keys():
                if self.multiple_target:
                    # in the case where we have multiple targets,
                    # return true if any are true
                    # TODO: this may break for multipLe_target, non zero-or-1 metrics
                    scores = []
                    if not isinstance(gold, list):
                        # sometimes, a multiple_target dataset has exceptions where one doc has only one string answer
                        # print(gold)
                        gold = [gold]
                    for gold_option in gold:
                        try:
                            result_score = self._metric_fn_list[metric](
                                references=[gold_option],
                                predictions=[result],
                                **self._metric_fn_kwargs[metric],
                            )
                        except TypeError:  # TODO: this is hacky and I don't want to do it
                            result_score = self._metric_fn_list[metric](
                                [gold_option, result]
                            )
                        if isinstance(result_score, dict):
                            # TODO: this handles the case where HF evaluate returns a dict.
                            result_score = result_score[metric]
                        scores.append(result_score)
                    if any(scores):
                        result_score = 1.0
                    else:
                        result_score = 0.0
                else:
                    try:
                        result_score = self._metric_fn_list[metric](
                            references=[gold],
                            predictions=[result],
                            **self._metric_fn_kwargs[metric],
                        )
                    except TypeError:  # needed for now in order to use a different interface between our own metrics and HF Evaluate metrics
                        result_score = self._metric_fn_list[metric]([gold, result])
                    if isinstance(result_score, dict):
                        # TODO: this handles the case where HF evaluate returns a dict.
                        result_score = result_score[metric]
                result_dict[metric] = result_score
        else:
            raise ValueError(
                f"Passed invalid output_type '{self.OUTPUT_TYPE}' ! Please use one of ",
                "'loglikelihood', 'loglikelihood_rolling', 'greedy_until' or 'multiple_choice'",
            )

        return result_dict

    def aggregation(self):
        return self._aggregation_list

    def higher_is_better(self):
        return self._higher_is_better


class MultipleChoiceTask(Task):
    OUTPUT_TYPE: str = "loglikelihood"

    def doc_to_target(self, doc: dict) -> str:
        return " " + doc["choices"][doc["gold"]]

    def construct_requests(self, doc: dict, ctx: str, **kwargs) -> List[Instance]:
        # TODO: add mutual info here?
        return [
            Instance(
                request_type="loglikelihood",
                doc=doc,
                arguments=(ctx, " {}".format(choice)),
                idx=i,
                **kwargs,
            )
            for i, choice in enumerate(doc["choices"])
        ]

    def process_results(self, doc: dict, results: List[Tuple[float, bool]]) -> dict:
        results = [
            res[0] for res in results
        ]  # only retain loglikelihoods, discard is_greedy TODO: do we need is_greedy anywhere?
        gold = doc["gold"]

        acc = 1.0 if np.argmax(results) == gold else 0.0
        completion_len = np.array([float(len(i)) for i in doc["choices"]])
        acc_norm = 1.0 if np.argmax(results / completion_len) == gold else 0.0

        return {
            "acc": acc,
            "acc_norm": acc_norm,
        }

    def higher_is_better(self) -> dict:
        return {
            "acc": True,
            "acc_norm": True,
        }

    def aggregation(self) -> dict:
        return {
            "acc": mean,
            "acc_norm": mean,
        }


class PerplexityTask(Task):
    OUTPUT_TYPE = "loglikelihood_rolling"

    def has_training_docs(self) -> bool:
        return False

    def fewshot_examples(self, k: int, rnd) -> List:
        assert k == 0
        return []

    def fewshot_context(self, doc: dict, num_fewshot: int) -> Literal[""]:
        assert (
            num_fewshot == 0
        ), "The number of fewshot examples must be 0 for perplexity tasks."

        return ""

    def higher_is_better(self) -> dict:
        return {
            "word_perplexity": False,
            "byte_perplexity": False,
            "bits_per_byte": False,
        }

    def doc_to_decontamination_query(self, doc):
        return doc

    def doc_to_text(self, doc) -> str:
        return ""

    def doc_to_target(self, doc):
        return doc

    def construct_requests(self, doc: dict, ctx: Union[str, None], **kwargs):
        assert not ctx

        return Instance(
            request_type=self.OUTPUT_TYPE,
            doc=doc,
            arguments=(self.doc_to_target(doc),),
            idx=0,
            **kwargs,
        )

    def process_results(self, doc: dict, results: float) -> dict:
        (loglikelihood,) = results
        words = self.count_words(self.doc_to_target(doc))
        bytes_ = self.count_bytes(self.doc_to_target(doc))
        return {
            "word_perplexity": (loglikelihood, words),
            "byte_perplexity": (loglikelihood, bytes_),
            "bits_per_byte": (loglikelihood, bytes_),
        }

    def aggregation(self) -> dict:
        return {
            "word_perplexity": weighted_perplexity,
            "byte_perplexity": weighted_perplexity,
            "bits_per_byte": bits_per_byte,
        }

    @classmethod
    def count_bytes(cls, doc) -> int:
        return len(doc.encode("utf-8"))

    @classmethod
    def count_words(cls, doc) -> int:
        """Downstream tasks with custom word boundaries should override this!"""
        return len(re.split(r"\s+", doc))<|MERGE_RESOLUTION|>--- conflicted
+++ resolved
@@ -678,11 +678,7 @@
         for choice in check_choices:
             choice_has_whitespace = True if choice.startswith(" ") else False
             delimiter_has_whitespace = (
-<<<<<<< HEAD
-                True if self._config.target_delimiter.startswith(" ") else False
-=======
-                True if " " in self.config.target_delimiter else False
->>>>>>> 6ba2a2b0
+                True if self.config.target_delimiter.startswith(" ") else False
             )
 
             if delimiter_has_whitespace and choice_has_whitespace:
